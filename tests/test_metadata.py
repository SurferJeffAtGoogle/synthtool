# Copyright 2018 Google LLC
#
# Licensed under the Apache License, Version 2.0 (the "License");
# you may not use this file except in compliance with the License.
# You may obtain a copy of the License at
#
#     https://www.apache.org/licenses/LICENSE-2.0
#
# Unless required by applicable law or agreed to in writing, software
# distributed under the License is distributed on an "AS IS" BASIS,
# WITHOUT WARRANTIES OR CONDITIONS OF ANY KIND, either express or implied.
# See the License for the specific language governing permissions and
# limitations under the License.

import json
import os
import pathlib
import pytest
import re
import shutil
import subprocess

from synthtool import metadata
from synthtool.tmp import tmpdir


def test_add_git_source():
    metadata.reset()

    metadata.add_git_source(sha="sha", name="name", remote="remote")

    current = metadata.get()

    assert current.sources[0].git.sha == "sha"
    assert current.sources[0].git.name == "name"
    assert current.sources[0].git.remote == "remote"


def test_add_generator_source():
    metadata.reset()

    metadata.add_generator_source(name="name", version="1.2.3")

    current = metadata.get()

    assert current.sources[0].generator.name == "name"
    assert current.sources[0].generator.version == "1.2.3"


def test_add_template_source():
    metadata.reset()

    metadata.add_template_source(name="name", version="1.2.3")

    current = metadata.get()

    assert current.sources[0].template.name == "name"
    assert current.sources[0].template.version == "1.2.3"


def add_sample_client_destination():
    metadata.add_client_destination(
        source="source",
        api_name="api",
        api_version="v1",
        language="py",
        generator="gen",
        config="config",
    )


def test_add_client_destination():
    metadata.reset()

    add_sample_client_destination()

    current = metadata.get()

    assert current.destinations[0].client.source == "source"
    assert current.destinations[0].client.api_name == "api"
    assert current.destinations[0].client.api_version == "v1"
    assert current.destinations[0].client.language == "py"
    assert current.destinations[0].client.generator == "gen"
    assert current.destinations[0].client.config == "config"


def test_write(tmpdir):
    metadata.reset()

    metadata.add_git_source(sha="sha", name="name", remote="remote")

    output_file = tmpdir / "synth.metadata"

    metadata.write(str(output_file))

    raw = output_file.read()

    # Ensure the file was written, that *some* metadata is in it, and that it
    # is valid JSON.
    assert raw
    assert "sha" in raw
    data = json.loads(raw)
    assert data
    assert data["updateTime"] is not None


class SourceTree:
    """Utility for quickly creating files in a sample source tree."""

    def __init__(self, tmpdir):
        metadata.reset()
        self.tmpdir = tmpdir
        self.git = shutil.which("git")
        subprocess.run([self.git, "init"])

    def write(self, path: str, content: str = None):
        parent = pathlib.Path(path).parent
        os.makedirs(parent, exist_ok=True)
        with open(path, "wt") as file:
            file.write(content or path)

    def git_add(self, *files):
        subprocess.run([self.git, "add"] + list(files))

    def git_commit(self, message):
        subprocess.run([self.git, "commit", "-m", message])


@pytest.fixture()
def source_tree():
    tmp_dir = tmpdir()
    cwd = os.getcwd()
    os.chdir(tmp_dir)
    yield SourceTree(tmp_dir)
    os.chdir(cwd)


def test_read_metadata(tmpdir):
    metadata.reset()
    add_sample_client_destination()
    metadata.write(tmpdir / "synth.metadata")
    read_metadata = metadata._read_or_empty(tmpdir / "synth.metadata")
    assert metadata.get() == read_metadata


def test_read_nonexistent_metadata(tmpdir):
    # The file doesn't exist.
    read_metadata = metadata._read_or_empty(tmpdir / "synth.metadata")
    metadata.reset()
    assert metadata.get() == read_metadata


@pytest.fixture(scope="function")
def preserve_track_obsolete_file_flag():
    should_track_obselete_files = metadata.should_track_obsolete_files()
    yield should_track_obselete_files
    metadata.set_track_obsolete_files(should_track_obselete_files)


def test_track_obsolete_files_defaults_to_false(preserve_track_obsolete_file_flag):
    assert not metadata.should_track_obsolete_files()


<<<<<<< HEAD
def test_set_track_obsolete_files(preserve_track_obsolete_file_flag):
    metadata.set_track_obsolete_files(False)
    assert not metadata.should_track_obsolete_files()
    metadata.set_track_obsolete_files(True)
    assert metadata.should_track_obsolete_files()


def _build_history(source_tree):
    """Build a history of commits and metadata.

    Returns:
        an instance of metadata_pb2.Metadata.
    """
=======
def test_append_git_log_to_metadata(source_tree):
>>>>>>> 2e9bcac8
    with metadata.MetadataTrackerAndWriter(source_tree.tmpdir / "synth.metadata"):
        # Create one commit that will be recorded in the metadata.
        source_tree.write("a")
        source_tree.git_add("a")
        source_tree.git_commit("a")

        hash = subprocess.run(
            [source_tree.git, "log", "-1", "--pretty=format:%H"],
            stdout=subprocess.PIPE,
            universal_newlines=True,
        ).stdout.strip()
        metadata.add_git_source(name="tmp", sha=hash)

    metadata.reset()
    with metadata.MetadataTrackerAndWriter(source_tree.tmpdir / "synth.metadata"):
        # Create two more commits that should appear in metadata git log.
        source_tree.write("code/b")
        source_tree.git_add("code/b")
        source_tree.git_commit("code/b")

        source_tree.write("code/c")
        source_tree.git_add("code/c")
        source_tree.git_commit("code/c")

        hash = subprocess.run(
            [source_tree.git, "log", "-1", "--pretty=format:%H"],
            stdout=subprocess.PIPE,
            universal_newlines=True,
        ).stdout.strip()
        metadata.add_git_source(name="tmp", sha=hash)

    # Read the metadata that we just wrote.
    return metadata._read_or_empty(source_tree.tmpdir / "synth.metadata")


def test_synthtool_and_cwd_git_sources_in_metadata(source_tree):
    with metadata.MetadataTrackerAndWriter(source_tree.tmpdir / "synth.metadata"):
        pass
    mdata = metadata._read_or_empty(source_tree.tmpdir / "synth.metadata")
<<<<<<< HEAD
    cwd_source = mdata.sources[0].git
    assert cwd_source.name == "."
    synthtool_source = mdata.sources[1].git
    assert synthtool_source.name == "synthtool"
    assert re.match("[A-Za-z0-9]+", synthtool_source.sha)
    assert synthtool_source.remote.index("synthtool")
=======
    # Match 2 log lines.
    assert re.match(
        r"[0-9A-Fa-f]+\ncode/c\n+[0-9A-Fa-f]+\ncode/b\n+",
        mdata.sources[0].git.log,
        re.MULTILINE,
    )
    # Make sure the local path field is not recorded.
    assert not mdata.sources[0].git.local_path is None


def test_reading_metadata_with_deprecated_fields_doesnt_crash(tmpdir):
    metadata_path = tmpdir / "synth.metadata"
    metadata_path.write_text(
        """
{
  "updateTime": "2020-01-28T12:42:19.618670Z",
  "newFiles": [
    {
      "path": ".eslintignore"
    }
  ]
}
""",
        "utf-8",
    )
    metadata._read_or_empty()
>>>>>>> 2e9bcac8
<|MERGE_RESOLUTION|>--- conflicted
+++ resolved
@@ -161,23 +161,7 @@
     assert not metadata.should_track_obsolete_files()
 
 
-<<<<<<< HEAD
-def test_set_track_obsolete_files(preserve_track_obsolete_file_flag):
-    metadata.set_track_obsolete_files(False)
-    assert not metadata.should_track_obsolete_files()
-    metadata.set_track_obsolete_files(True)
-    assert metadata.should_track_obsolete_files()
-
-
-def _build_history(source_tree):
-    """Build a history of commits and metadata.
-
-    Returns:
-        an instance of metadata_pb2.Metadata.
-    """
-=======
 def test_append_git_log_to_metadata(source_tree):
->>>>>>> 2e9bcac8
     with metadata.MetadataTrackerAndWriter(source_tree.tmpdir / "synth.metadata"):
         # Create one commit that will be recorded in the metadata.
         source_tree.write("a")
@@ -189,7 +173,7 @@
             stdout=subprocess.PIPE,
             universal_newlines=True,
         ).stdout.strip()
-        metadata.add_git_source(name="tmp", sha=hash)
+        metadata.add_git_source(name="tmp", local_path=os.getcwd(), sha=hash)
 
     metadata.reset()
     with metadata.MetadataTrackerAndWriter(source_tree.tmpdir / "synth.metadata"):
@@ -207,24 +191,10 @@
             stdout=subprocess.PIPE,
             universal_newlines=True,
         ).stdout.strip()
-        metadata.add_git_source(name="tmp", sha=hash)
+        metadata.add_git_source(name="tmp", local_path=os.getcwd(), sha=hash)
 
     # Read the metadata that we just wrote.
-    return metadata._read_or_empty(source_tree.tmpdir / "synth.metadata")
-
-
-def test_synthtool_and_cwd_git_sources_in_metadata(source_tree):
-    with metadata.MetadataTrackerAndWriter(source_tree.tmpdir / "synth.metadata"):
-        pass
     mdata = metadata._read_or_empty(source_tree.tmpdir / "synth.metadata")
-<<<<<<< HEAD
-    cwd_source = mdata.sources[0].git
-    assert cwd_source.name == "."
-    synthtool_source = mdata.sources[1].git
-    assert synthtool_source.name == "synthtool"
-    assert re.match("[A-Za-z0-9]+", synthtool_source.sha)
-    assert synthtool_source.remote.index("synthtool")
-=======
     # Match 2 log lines.
     assert re.match(
         r"[0-9A-Fa-f]+\ncode/c\n+[0-9A-Fa-f]+\ncode/b\n+",
@@ -233,6 +203,19 @@
     )
     # Make sure the local path field is not recorded.
     assert not mdata.sources[0].git.local_path is None
+
+
+
+def test_synthtool_and_cwd_git_sources_in_metadata(source_tree):
+    with metadata.MetadataTrackerAndWriter(source_tree.tmpdir / "synth.metadata"):
+        pass
+    mdata = metadata._read_or_empty(source_tree.tmpdir / "synth.metadata")
+    cwd_source = mdata.sources[0].git
+    assert cwd_source.name == "."
+    synthtool_source = mdata.sources[1].git
+    assert synthtool_source.name == "synthtool"
+    assert re.match("[A-Za-z0-9]+", synthtool_source.sha)
+    assert synthtool_source.remote.index("synthtool")
 
 
 def test_reading_metadata_with_deprecated_fields_doesnt_crash(tmpdir):
@@ -250,5 +233,4 @@
 """,
         "utf-8",
     )
-    metadata._read_or_empty()
->>>>>>> 2e9bcac8
+    metadata._read_or_empty()
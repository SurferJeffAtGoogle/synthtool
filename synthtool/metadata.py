# Copyright 2018 Google LLC
#
# Licensed under the Apache License, Version 2.0 (the "License");
# you may not use this file except in compliance with the License.
# You may obtain a copy of the License at
#
#     https://www.apache.org/licenses/LICENSE-2.0
#
# Unless required by applicable law or agreed to in writing, software
# distributed under the License is distributed on an "AS IS" BASIS,
# WITHOUT WARRANTIES OR CONDITIONS OF ANY KIND, either express or implied.
# See the License for the specific language governing permissions and
# limitations under the License.

import datetime
<<<<<<< HEAD
import inspect
=======
import deprecation
>>>>>>> 2e9bcac8
import locale
import os
import pathlib
import shutil
import subprocess
import sys
import tempfile
from typing import List, Iterable, Dict

import google.protobuf.json_format

import synthtool
from synthtool import log
from synthtool.protos import metadata_pb2


_metadata = metadata_pb2.Metadata()


def reset() -> None:
    """Clear all metadata so far."""
    global _metadata
    _metadata = metadata_pb2.Metadata()


def get():
    return _metadata


def add_git_source(**kwargs) -> None:
    """Adds a git source to the current metadata."""
    _metadata.sources.add(git=metadata_pb2.GitSource(**kwargs))


def add_generator_source(**kwargs) -> None:
    """Adds a generator source to the current metadata."""
    _metadata.sources.add(generator=metadata_pb2.GeneratorSource(**kwargs))


def add_template_source(**kwargs) -> None:
    """Adds a template source to the current metadata."""
    _metadata.sources.add(template=metadata_pb2.TemplateSource(**kwargs))


def add_client_destination(**kwargs) -> None:
    """Adds a client library destination to the current metadata."""
    _metadata.destinations.add(client=metadata_pb2.ClientDestination(**kwargs))


def _add_new_files(files: Iterable[str]) -> None:
    for filepath in sorted(files):
        new_file = _metadata.new_files.add()
        new_file.path = _git_slashes(filepath)


def _git_slashes(path: str):
    # git speaks only forward slashes
    return path.replace("\\", "/") if sys.platform == "win32" else path


def _get_new_files(newer_than: float) -> List[str]:
    """Searchs current directory for new files and returns them in a list.

    Parameters:
        newer_than: any file modified after this timestamp (from time.time())
            will be added to the metadata
    """
    new_files = []
    for (root, dirs, files) in os.walk(os.getcwd()):
        for filename in files:
            filepath = os.path.join(root, filename)
            try:
                mtime = os.path.getmtime(filepath)
            except FileNotFoundError:
                log.warning(
                    f"FileNotFoundError while getting modified time for {filepath}."
                )
                continue
            if mtime >= newer_than:
                new_files.append(os.path.relpath(filepath))
    return new_files


def _read_or_empty(path: str = "synth.metadata"):
    """Reads a metadata json file.  Returns empty if that file is not found."""
    try:
        with open(path, "rt") as file:
            text = file.read()
        return google.protobuf.json_format.Parse(text, metadata_pb2.Metadata())
    except FileNotFoundError:
        return metadata_pb2.Metadata()


def write(outfile: str = "synth.metadata") -> None:
    """Writes out the metadata to a file."""
    _metadata.update_time.FromDatetime(datetime.datetime.utcnow())
    jsonified = google.protobuf.json_format.MessageToJson(_metadata)

    with open(outfile, "w") as fh:
        fh.write(jsonified)

    log.debug(f"Wrote metadata to {outfile}.")


@deprecation.deprecated(deprecated_in="2020.02.04")
def git_ignore(file_paths: Iterable[str]):
    """Returns a new list of the same files, with ignored files removed."""
    # Surprisingly, git check-ignore doesn't ignore .git directories, take those
    # files out manually.
    nongit_file_paths = [
        file_path
        for file_path in file_paths
        if ".git" not in pathlib.Path(file_path).parts
    ]

    encoding = locale.getpreferredencoding(False)
    # Write the files to a temporary text file.
    with tempfile.TemporaryFile("w+b") as f:
        for file_path in nongit_file_paths:
            f.write(_git_slashes(file_path).encode(encoding))
            f.write("\n".encode(encoding))
        # Invoke git.
        f.seek(0)
        completed_process = subprocess.run(
            ["git", "check-ignore", "--stdin"], stdin=f, stdout=subprocess.PIPE
        )
    # Digest git output.
    output_text = completed_process.stdout.decode(encoding)
    ignored_file_paths = set(
        [os.path.normpath(path.strip()) for path in output_text.split("\n")]
    )
    # Filter the ignored paths from the file_paths.
    return [
        path
        for path in nongit_file_paths
        if os.path.normpath(path) not in ignored_file_paths
    ]


@deprecation.deprecated(deprecated_in="2020.02.04")
def set_track_obsolete_files(ignored=True):
    pass


@deprecation.deprecated(deprecated_in="2020.02.04")
def should_track_obsolete_files():
    return False


class MetadataTrackerAndWriter:
    """Writes metadata file upon exiting scope."""

    def __init__(self, metadata_file_path: str):
        self.metadata_file_path = metadata_file_path

    def __enter__(self):
        self.old_metadata = _read_or_empty(self.metadata_file_path)
        _add_self_git_source()
        _add_synthtool_git_source()

<<<<<<< HEAD
    def __exit__(self, exception_type, exception_value, traceback):
        if should_track_obsolete_files() and not exception_value:
            new_files = _get_new_files(self.start_time)
            tracked_new_files = git_ignore(new_files)
            _add_new_files(tracked_new_files)
            _remove_obsolete_files(self.old_metadata)
=======
    def __exit__(self, type, value, traceback):
        _append_git_logs(self.old_metadata, get())
        _clear_local_paths(get())
>>>>>>> 2e9bcac8
        write(self.metadata_file_path)


def _get_commit_log_since(path, sha):
    """Invokes git to get the commit log in the given path since the given sha.

    Returns:
        string, the git log.
    """
    output = subprocess.run(
        ["git", "-C", path, "log", "--pretty=%H%n%B", "--no-decorate", f"{sha}..HEAD"],
        stdout=subprocess.PIPE,
        universal_newlines=True,
    ).stdout
    return output


def _get_git_source_map(metadata) -> Dict[str, object]:
    """Gets the git sources from the metadata.

    Parameters:
        metadata: an instance of metadata_pb2.Metadata.

    Returns:
        A dict mapping git source name to metadata_pb2.GitSource instance.
    """
    source_map = {}
    for source in metadata.sources:
        if source.HasField("git"):
            git_source = source.git
            source_map[git_source.name] = git_source
    return source_map


def _add_self_git_source():
    """Adds current working directory as a git source.

    Returns:
        The number of git sources added to metadata.
    """
    # Use the repository's root directory name as the name.
    return _add_git_source_from_directory(".", os.getcwd())


def _add_git_source_from_directory(name: str, dir_path: str):
    """Adds the git repo containing the directory as a git source.

    Returns:
        The number of git sources added to metadata.
    """
    completed_process = subprocess.run(
        ["git", "-C", dir_path, "status"], universal_newlines=True
    )
    if completed_process.returncode:
        log.warning("%s is not directory in a git repo.", dir_path)
        return 0
    completed_process = subprocess.run(
        ["git", "-C", dir_path, "remote", "get-url", "origin"],
        stdout=subprocess.PIPE,
        universal_newlines=True,
    )
    url = completed_process.stdout.strip()
    completed_process = subprocess.run(
        ["git", "-C", dir_path, "log", "--no-decorate", "-1", "--pretty=format:%H"],
        stdout=subprocess.PIPE,
        universal_newlines=True,
    )
    sha = completed_process.stdout.strip()
    add_git_source(name=name, remote=url, sha=sha)
    return 1


def _add_synthtool_git_source():
    """Adds synthtool's repo as a git source.

    Returns:
        The number of git sources added to metadata.
    """
    source_path = inspect.getfile(synthtool)
    source_dir = pathlib.Path(source_path).parent
    return _add_git_source_from_directory("synthtool", str(source_dir))<|MERGE_RESOLUTION|>--- conflicted
+++ resolved
@@ -13,11 +13,8 @@
 # limitations under the License.
 
 import datetime
-<<<<<<< HEAD
+import deprecation
 import inspect
-=======
-import deprecation
->>>>>>> 2e9bcac8
 import locale
 import os
 import pathlib
@@ -178,33 +175,41 @@
         _add_self_git_source()
         _add_synthtool_git_source()
 
-<<<<<<< HEAD
-    def __exit__(self, exception_type, exception_value, traceback):
-        if should_track_obsolete_files() and not exception_value:
-            new_files = _get_new_files(self.start_time)
-            tracked_new_files = git_ignore(new_files)
-            _add_new_files(tracked_new_files)
-            _remove_obsolete_files(self.old_metadata)
-=======
     def __exit__(self, type, value, traceback):
         _append_git_logs(self.old_metadata, get())
         _clear_local_paths(get())
->>>>>>> 2e9bcac8
         write(self.metadata_file_path)
 
 
-def _get_commit_log_since(path, sha):
-    """Invokes git to get the commit log in the given path since the given sha.
-
-    Returns:
-        string, the git log.
-    """
-    output = subprocess.run(
-        ["git", "-C", path, "log", "--pretty=%H%n%B", "--no-decorate", f"{sha}..HEAD"],
-        stdout=subprocess.PIPE,
-        universal_newlines=True,
-    ).stdout
-    return output
+def _append_git_logs(old_metadata, new_metadata):
+    """Adds git logs to git sources in new_metadata.
+
+    Parameters:
+        old_metadata: instance of metadata_pb2.Metadata
+        old_metadata: instance of metadata_pb2.Metadata
+    """
+    old_map = _get_git_source_map(old_metadata)
+    new_map = _get_git_source_map(new_metadata)
+    git = shutil.which("git")
+    for name, git_source in new_map.items():
+        # Get the git history since the last run:
+        old_source = old_map.get(name, metadata_pb2.GitSource())
+        if not old_source.sha or not git_source.local_path:
+            continue
+        output = subprocess.run(
+            [
+                git,
+                "-C",
+                git_source.local_path,
+                "log",
+                "--pretty=%H%n%B",
+                "--no-decorate",
+                f"{old_source.sha}..HEAD",
+            ],
+            stdout=subprocess.PIPE,
+            universal_newlines=True,
+        ).stdout
+        git_source.log = output
 
 
 def _get_git_source_map(metadata) -> Dict[str, object]:
@@ -223,6 +228,18 @@
             source_map[git_source.name] = git_source
     return source_map
 
+
+def _clear_local_paths(metadata):
+    """Clear the local_path from the git sources.
+
+    There's no reason to preserve it, and it may leak some info we don't
+    want to leak in the path.
+    """
+    for source in metadata.sources:
+        if source.HasField("git"):
+            git_source = source.git
+            git_source.ClearField("local_path")
+            
 
 def _add_self_git_source():
     """Adds current working directory as a git source.
